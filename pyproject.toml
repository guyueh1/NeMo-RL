[build-system]
requires = ["setuptools>=42", "wheel"]
build-backend = "setuptools.build_meta"

[tool.setuptools]
packages = ["nemo_rl"]

[tool.setuptools.dynamic]
version = {attr = "nemo_rl.__version__"}  # any module attribute compatible with ast.literal_eval
readme = {file = "README.md", content-type = "text/markdown"}

[project]
name = "nemo-rl"
dynamic = [
    "version",
    "readme",
]
description = "NeMo RL: A Scalable and Efficient Post-Training Library for Models Ranging from 1 GPU to 1000s, and from Tiny to >100B Parameters"
requires-python = ">=3.12"
license = {text = "Apache 2.0"}
dependencies = [
    "setuptools",
    "ninja",  # for flash-attn parallel build
    "torch==2.7.1",
    "triton",
    "colored==2.2.3",
    "ray[default]==2.46.0",
    # transformers==4.54.0/4.54.1 both fail on rm models
    # Remove this once https://github.com/NVIDIA-NeMo/RL/issues/811 resolved
    "transformers>=4.51.0,<4.54.0",
    "wandb",
    "numpy",
    "datasets>=4.0.0",
    "rich",
    "math-verify",
    "accelerate>=0.26",
    "tensorboard",
    "omegaconf",
    "torchdata",
    "nvidia-ml-py",
    "hydra-core",
    "tiktoken",
    "blobfile",
    "debugpy",
    "nvtx",
    "matplotlib",
    "plotly",
    "sympy>=1.14.0",
    "pillow>=11.3.0",
    "torchvision>=0.22.0",
    "num2words>=0.5.14",   # for SmolVLM
    "mlflow",
]

[project.optional-dependencies]
# Currently unused, but after https://github.com/NVIDIA-NeMo/RL/issues/501 is resolved, we should use this for the "BASE" PYEXECUTABLE
automodel = [
    "nemo-automodel",
    # Flash-attn version should be selected to satisfy both TE + vLLM requirements (xformers in particular)
    # https://github.com/NVIDIA/TransformerEngine/blob/v2.3/transformer_engine/pytorch/attention/dot_product_attention/utils.py#L108
    # https://github.com/facebookresearch/xformers/blob/8354497deb2c04c67fbb2e2ad911e86530da0e90/xformers/ops/fmha/flash.py#L76
    "vllm==0.10.0",  # Remove this once https://github.com/NVIDIA-NeMo/RL/issues/811 resolved
    "flash-attn==2.7.4.post1",
    "mamba-ssm",
    "causal-conv1d",
]
vllm = [
    "cuda-python",
    "deep_gemm @ git+https://github.com/deepseek-ai/DeepGEMM.git@7b6b5563b9d4c1ae07ffbce7f78ad3ac9204827c",
    "vllm==0.10.0",
    "num2words>=0.5.14",
    # Remove this once https://github.com/NVIDIA-NeMo/RL/issues/501 resolved
    "flash-attn==2.7.4.post1",
    # Remove this once https://github.com/NVIDIA-NeMo/RL/issues/501 resolved
    "mamba-ssm",
    # Remove this once https://github.com/NVIDIA-NeMo/RL/issues/501 resolved
    "causal-conv1d",
]
mcore = [
    # also need cudnn (https://developer.nvidia.com/cudnn-downloads?target_os=Linux&target_arch=x86_64&Distribution=Ubuntu&target_version=20.04&target_type=deb_network)
    # wget https://developer.download.nvidia.com/compute/cuda/repos/ubuntu2004/x86_64/cuda-keyring_1.1-1_all.deb
    # sudo dpkg -i cuda-keyring_1.1-1_all.deb
    # sudo apt-get update
    # sudo apt-get install cudnn-cuda-12
<<<<<<< HEAD
=======

    # This dependency also needs to be compatible with the spec in Megatron-Bridge/pyproject.toml.
    # It is specified here since we don't directly use Megatron-Bridge/pyproject.toml, but a proxy setup.py+pyproject.toml combo
    # outside to allow "optionally" installing the megatron path. It's simpler to deal with transformer-engine here in the NeMo RL pyproject.toml
>>>>>>> a4076f99
    "transformer-engine[pytorch]==2.5.0",
    "megatron-core",
    "megatron-bridge",
    # Remove this once https://github.com/NVIDIA-NeMo/RL/issues/501 resolved
    "vllm==0.10.0",
    # Flash-attn version should be selected to satisfy both TE + vLLM requirements (xformers in particular)
    # https://github.com/NVIDIA/TransformerEngine/blob/v2.3/transformer_engine/pytorch/attention/dot_product_attention/utils.py#L108
    # https://github.com/facebookresearch/xformers/blob/8354497deb2c04c67fbb2e2ad911e86530da0e90/xformers/ops/fmha/flash.py#L76
    "flash-attn==2.7.4.post1",
]

[dependency-groups]

# This is a default group so that we install these even with bare `uv sync`
build = [
    # Build requirement for TE
    "torch==2.7.1",
    # Build requirement for TE
    "setuptools",
    "packaging",
    "einops",
    # Build requirement for nemo_run
    "hatchling",
    # Build requirement for mcore
    "pybind11",
    # Build requirement for flash-attn
    "psutil",
]
docs = [
    "sphinx",
    "sphinx-autobuild",  # For live doc serving while editing docs
    "sphinx-autodoc2",  # For documenting Python API
    "sphinx-copybutton",  # Adds a copy button for code blocks
    "myst_parser",  # For our markdown docs
    "nvidia-sphinx-theme",  # Our NVIDIA theme
]
dev = [
    "pre-commit>=4.2.0",
    "ruff==0.9.9",
    "types-PyYAML",
    "types-requests",
    "pyrefly==0.24.2",
]
test = [
    "pytest>=7.0.0",
    "pytest-timeout",
    "pytest-cov",
    "pytest-asyncio",
]

[tool.uv.sources]
megatron-core = { workspace = true }
nemo-automodel = { workspace = true }
megatron-bridge = { workspace = true }
nemo_run = { git = "https://github.com/NVIDIA-NeMo/Run", rev = "414f0077c648fde2c71bb1186e97ccbf96d6844c" }
# torch/torchvision/triton all come from the torch index in order to pick up aarch64 wheels
torch = [
  { index = "pytorch-cu128" },
]
torchvision = [
  { index = "pytorch-cu128" },
]
triton = [
  { index = "pytorch-cu128" },
]
causal-conv1d = { git = "https://github.com/Dao-AILab/causal-conv1d", tag = "v1.5.0.post8" }
mamba-ssm = { git = "https://github.com/state-spaces/mamba.git", rev = "2e16fc3062cdcd4ebef27a9aa4442676e1c7edf4" }

[tool.uv.workspace]
members = [
    "3rdparty/Megatron-LM-workspace",
    "3rdparty/Automodel-workspace/Automodel",
    "3rdparty/Megatron-Bridge-workspace",
]

[[tool.uv.index]]
name = "pytorch-cu128"
url = "https://download.pytorch.org/whl/cu128"
explicit = true

[tool.uv]
no-build-isolation-package = ["transformer-engine-torch", "transformer-engine", "flash-attn", "mamba-ssm", "causal-conv1d", "deep_gemm"]
# Always apply the build group since dependencies like TE/mcore/nemo-run require build dependencies
# and this lets us assume they are implicitly installed with a simply `uv sync`. Ideally, we'd
# avoid including these in the default dependency set, but for now it's required.
default-groups = ["dev", "build"]
# Users may use different link-modes depending on their scenario:
#  --link-mode=hardlink (default on linux; may get warnings about switching to --link-mode copy if uv cache and venv on different file-systems)
#  --link-mode=copy (slower but more reliable; supresses warning)
#  --link-mode=symlink (fastest option when uv cache and venv on different file-system; caveat: venv is brittle since it depends on the environment/container)
link-mode = "copy"

# Needed when building from source
[[tool.uv.dependency-metadata]]
name = "flash-attn"
requires-dist = ["torch", "einops", "setuptools", "psutil", "ninja"]

[tool.black]
line-length = 120
include = '\.pyi?$'
exclude = '''
/(
    \.git
  | \.venv
  | build
)/
'''

[tool.pytest.ini_options]
addopts = "--durations=15 -s -rA -x"
testpaths = ["tests"]
python_files = "test_*.py"
markers = [
    "mcore: marks tests that require the mcore extra",
    "hf_gated: marks tests that require HuggingFace token access for gated models",
]

[tool.pyrefly]
project-includes = ["**/*"]
project-excludes = ["**/*venv/**/*"]

[tool.coverage.run]
concurrency = ["thread", "multiprocessing"]
omit = ["/tmp/*"]

[tool.coverage.paths]
source = ["nemo_rl/", "/opt/nemo-rl/nemo_rl/"]

[tool.ruff.lint]
# Enable all `pydocstyle` rules, limiting to those that adhere to the
# Google convention via `convention = "google"`, below.
select = ["D", "F"]

# - On top of the Google convention, disable `D417`, which requires
#   documentation for every function parameter.
# - F841: local variable assigned but never used (exluced to favor readability)
# TODO: Remove D10 once we are about to release to get all the docstrings written
ignore = ["D417", "D10", "F841"]

[tool.ruff.lint.pydocstyle]
convention = "google"

# Section to exclude errors for different file types
[tool.ruff.per-file-ignores]
# Ignore all directories named `tests`.
"tests/**" = ["D"]
# Ignore all files that end in `_test.py`.
"*_test.py" = ["D"]
# Ignore F401 (import but unused) in __init__.py
"__init__.py" = ["F401"]<|MERGE_RESOLUTION|>--- conflicted
+++ resolved
@@ -82,13 +82,10 @@
     # sudo dpkg -i cuda-keyring_1.1-1_all.deb
     # sudo apt-get update
     # sudo apt-get install cudnn-cuda-12
-<<<<<<< HEAD
-=======
 
     # This dependency also needs to be compatible with the spec in Megatron-Bridge/pyproject.toml.
     # It is specified here since we don't directly use Megatron-Bridge/pyproject.toml, but a proxy setup.py+pyproject.toml combo
     # outside to allow "optionally" installing the megatron path. It's simpler to deal with transformer-engine here in the NeMo RL pyproject.toml
->>>>>>> a4076f99
     "transformer-engine[pytorch]==2.5.0",
     "megatron-core",
     "megatron-bridge",
