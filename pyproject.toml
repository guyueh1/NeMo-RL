[build-system]
requires = ["setuptools>=42", "wheel"]
build-backend = "setuptools.build_meta"

[tool.setuptools]
packages = ["nemo_rl"]

[tool.setuptools.dynamic]
version = {attr = "nemo_rl.__version__"}  # any module attribute compatible with ast.literal_eval
readme = {file = "README.md", content-type = "text/markdown"}

[project]
name = "nemo-rl"
dynamic = [
    "version",
    "readme",
]
description = "NeMo RL: A Scalable and Efficient Post-Training Library for Models Ranging from 1 GPU to 1000s, and from Tiny to >100B Parameters"
requires-python = ">=3.12"
license = {text = "Apache 2.0"}
dependencies = [
    "setuptools",
    "ninja",  # for flash-attn parallel build
    "torch==2.7.1",
    "triton",
    "colored==2.2.3",
<<<<<<< HEAD
    "ray[default]==2.48.0",
    "transformers",
=======
    "ray[default]==2.46.0",
    "transformers>=4.55.4",
>>>>>>> 3fccb630
    "wandb",
    "numpy",
    "datasets>=4.0.0",
    "rich",
    "math-verify",
    "accelerate>=0.26",
    "tensorboard",
    "omegaconf",
    "torchdata",
    "nvidia-ml-py",
    "hydra-core",
    "tiktoken",
    "blobfile",
    "debugpy",
    "nvtx",
    "matplotlib",
    "plotly",
    "sympy>=1.14.0",
    "pillow>=11.3.0",
    "torchvision>=0.22.0",
    "num2words>=0.5.14",   # for SmolVLM
    "mlflow",
    "nvidia-nvshmem-cu12", # for deep_ep build
    "swanlab",
]

[project.optional-dependencies]
# Currently unused, but after https://github.com/NVIDIA-NeMo/RL/issues/501 is resolved, we should use this for the "BASE" PYEXECUTABLE
automodel = [
    "nemo-automodel",
    # Flash-attn version should be selected to satisfy both TE + vLLM requirements (xformers in particular)
    # https://github.com/NVIDIA/TransformerEngine/blob/v2.3/transformer_engine/pytorch/attention/dot_product_attention/utils.py#L108
    # https://github.com/facebookresearch/xformers/blob/8354497deb2c04c67fbb2e2ad911e86530da0e90/xformers/ops/fmha/flash.py#L76
    "vllm==0.10.1.1",  # Remove this once https://github.com/NVIDIA-NeMo/RL/issues/811 resolved
    "flash-attn==2.7.4.post1",
    "mamba-ssm",
    "causal-conv1d",
]
vllm = [
    "cuda-python",
    "deep_gemm @ git+https://github.com/deepseek-ai/DeepGEMM.git@7b6b5563b9d4c1ae07ffbce7f78ad3ac9204827c",
    # deep_ep also needs libibverbs-dev
    # sudo apt-get update
    # sudo apt-get install libibverbs-dev
    "deep_ep @ git+https://github.com/deepseek-ai/DeepEP.git@e3908bf5bd0cc6265bcb225d15cd8c996d4759ef",
    "vllm==0.10.1.1",
    "num2words>=0.5.14",
    # Remove this once https://github.com/NVIDIA-NeMo/RL/issues/501 resolved
    "flash-attn==2.7.4.post1",
    # Remove this once https://github.com/NVIDIA-NeMo/RL/issues/501 resolved
    "mamba-ssm",
    # Remove this once https://github.com/NVIDIA-NeMo/RL/issues/501 resolved
    "causal-conv1d",
]
mcore = [
    # also need cudnn (https://developer.nvidia.com/cudnn-downloads?target_os=Linux&target_arch=x86_64&Distribution=Ubuntu&target_version=20.04&target_type=deb_network)
    # wget https://developer.download.nvidia.com/compute/cuda/repos/ubuntu2004/x86_64/cuda-keyring_1.1-1_all.deb
    # sudo dpkg -i cuda-keyring_1.1-1_all.deb
    # sudo apt-get update
    # sudo apt-get install cudnn-cuda-12

    # This dependency also needs to be compatible with the spec in Megatron-Bridge/pyproject.toml.
    # It is specified here since we don't directly use Megatron-Bridge/pyproject.toml, but a proxy setup.py+pyproject.toml combo
    # outside to allow "optionally" installing the megatron path. It's simpler to deal with transformer-engine here in the NeMo RL pyproject.toml
    "transformer-engine[pytorch]==2.5.0",
    "megatron-core",
    "megatron-bridge",
    # Remove this once https://github.com/NVIDIA-NeMo/RL/issues/501 resolved
    "vllm==0.10.1.1",
    # Flash-attn version should be selected to satisfy both TE + vLLM requirements (xformers in particular)
    # https://github.com/NVIDIA/TransformerEngine/blob/v2.3/transformer_engine/pytorch/attention/dot_product_attention/utils.py#L108
    # https://github.com/facebookresearch/xformers/blob/8354497deb2c04c67fbb2e2ad911e86530da0e90/xformers/ops/fmha/flash.py#L76
    "flash-attn==2.7.4.post1",
    "flashinfer-python==0.2.11",
]

[dependency-groups]

# This is a default group so that we install these even with bare `uv sync`
build = [
    # Build requirement for TE
    "torch==2.7.1",
    # Build requirement for TE
    "setuptools",
    "packaging",
    "einops",
    # Build requirement for nemo_run
    "hatchling",
    # Build requirement for mcore
    "pybind11",
    # Build requirement for flash-attn
    "psutil",
]
docs = [
    "sphinx",
    "sphinx-autobuild",  # For live doc serving while editing docs
    "sphinx-autodoc2",  # For documenting Python API
    "sphinx-copybutton",  # Adds a copy button for code blocks
    "myst_parser",  # For our markdown docs
    "nvidia-sphinx-theme",  # Our NVIDIA theme
    "gitpython>=3.1.45",  # To git-related information
]
dev = [
    "pre-commit>=4.2.0",
    "ruff==0.9.9",
    "types-PyYAML",
    "types-requests",
    "pyrefly==0.24.2",
]
test = [
    "pytest>=7.0.0",
    "pytest-timeout",
    "pytest-cov",
    "pytest-asyncio",
    "pytest-testmon",
]

[tool.uv.sources]
megatron-core = { workspace = true }
nemo-automodel = { workspace = true }
megatron-bridge = { workspace = true }
nemo_run = { git = "https://github.com/NVIDIA-NeMo/Run", rev = "414f0077c648fde2c71bb1186e97ccbf96d6844c" }
# torch/torchvision/triton all come from the torch index in order to pick up aarch64 wheels
torch = [
  { index = "pytorch-cu128", marker = "sys_platform != 'darwin'" },
  { index = "pypi", marker = "sys_platform == 'darwin'" },
]
torchvision = [
  { index = "pytorch-cu128", marker = "sys_platform != 'darwin'" },
  { index = "pypi", marker = "sys_platform == 'darwin'" },
]
triton = [
  { index = "pytorch-cu128", marker = "sys_platform != 'darwin'" },
  { index = "pypi", marker = "sys_platform == 'darwin'" },
]
causal-conv1d = { git = "https://github.com/Dao-AILab/causal-conv1d", tag = "v1.5.0.post8" }
mamba-ssm = { git = "https://github.com/state-spaces/mamba.git", rev = "2e16fc3062cdcd4ebef27a9aa4442676e1c7edf4" }

[tool.uv.workspace]
members = [
    "3rdparty/Megatron-LM-workspace",
    "3rdparty/Automodel-workspace/Automodel",
    "3rdparty/Megatron-Bridge-workspace",
]

[[tool.uv.index]]
name = "pypi"
url = "https://pypi.org/simple"
explicit = true

[[tool.uv.index]]
name = "pytorch-cu128"
url = "https://download.pytorch.org/whl/cu128"
explicit = true

[tool.uv]
no-build-isolation-package = ["transformer-engine-torch", "transformer-engine", "flash-attn", "mamba-ssm", "causal-conv1d", "deep_gemm", "deep_ep"]
# Always apply the build group since dependencies like TE/mcore/nemo-run require build dependencies
# and this lets us assume they are implicitly installed with a simply `uv sync`. Ideally, we'd
# avoid including these in the default dependency set, but for now it's required.
default-groups = ["dev", "build"]
# Users may use different link-modes depending on their scenario:
#  --link-mode=hardlink (default on linux; may get warnings about switching to --link-mode copy if uv cache and venv on different file-systems)
#  --link-mode=copy (slower but more reliable; supresses warning)
#  --link-mode=symlink (fastest option when uv cache and venv on different file-system; caveat: venv is brittle since it depends on the environment/container)
link-mode = "copy"

# Needed when building from source
[[tool.uv.dependency-metadata]]
name = "flash-attn"
requires-dist = ["torch", "einops", "setuptools", "psutil", "ninja"]

[tool.black]
line-length = 120
include = '\.pyi?$'
exclude = '''
/(
    \.git
  | \.venv
  | build
)/
'''

[tool.pytest.ini_options]
addopts = "--durations=15 -s -rA -x"
testpaths = ["tests"]
python_files = "test_*.py"
markers = [
    "run_first: marks tests that should run before others",
    "mcore: marks tests that require the mcore extra",
    "hf_gated: marks tests that require HuggingFace token access for gated models",
    "automodel: marks tests that require the automodel extra",
]

[tool.pyrefly]
project-includes = ["**/*"]
project-excludes = ["**/*venv/**/*"]

[tool.coverage.run]
concurrency = ["thread", "multiprocessing"]
omit = ["/tmp/*"]

[tool.coverage.paths]
source = ["nemo_rl/", "/opt/nemo-rl/nemo_rl/"]

[tool.ruff.lint]
# Enable all `pydocstyle` rules, limiting to those that adhere to the
# Google convention via `convention = "google"`, below.
select = ["D", "F"]

# - On top of the Google convention, disable `D417`, which requires
#   documentation for every function parameter.
# - F841: local variable assigned but never used (exluced to favor readability)
# TODO: Remove D10 once we are about to release to get all the docstrings written
ignore = ["D417", "D10", "F841"]

[tool.ruff.lint.pydocstyle]
convention = "google"

# Section to exclude errors for different file types
[tool.ruff.per-file-ignores]
# Ignore all directories named `tests`.
"tests/**" = ["D"]
# Ignore all files that end in `_test.py`.
"*_test.py" = ["D"]
# Ignore F401 (import but unused) in __init__.py
"__init__.py" = ["F401"]<|MERGE_RESOLUTION|>--- conflicted
+++ resolved
@@ -24,13 +24,8 @@
     "torch==2.7.1",
     "triton",
     "colored==2.2.3",
-<<<<<<< HEAD
     "ray[default]==2.48.0",
-    "transformers",
-=======
-    "ray[default]==2.46.0",
     "transformers>=4.55.4",
->>>>>>> 3fccb630
     "wandb",
     "numpy",
     "datasets>=4.0.0",
