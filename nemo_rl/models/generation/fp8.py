--- conflicted
+++ resolved
@@ -307,14 +307,7 @@
         )
         param_scale = torch.squeeze(param_scale, dim=-1)
         weights_quantized.append([k, param_lp])
-<<<<<<< HEAD
-        if "expert" in k:
-            weights_quantized.append([k + "_scale_inv", param_scale])
-        else:
-            weights_quantized.append([k + "_scale", param_scale])
-=======
         weights_quantized.append([k + "_scale_inv", param_scale])
->>>>>>> 0f7128ee
     # Monkey patch the param class to their subclass, as certain models
     # will check the param type to call the proper weightloader
     for name, param in model.named_parameters():
