# Copyright (c) 2025, NVIDIA CORPORATION.  All rights reserved.
#
# Licensed under the Apache License, Version 2.0 (the "License");
# you may not use this file except in compliance with the License.
# You may obtain a copy of the License at
#
#     http://www.apache.org/licenses/LICENSE-2.0
#
# Unless required by applicable law or agreed to in writing, software
# distributed under the License is distributed on an "AS IS" BASIS,
# WITHOUT WARRANTIES OR CONDITIONS OF ANY KIND, either express or implied.
# See the License for the specific language governing permissions and
# limitations under the License.

import os
from dataclasses import dataclass, field
from unittest.mock import patch

import ray
import torch
from accelerate import init_empty_weights
from transformers import AutoConfig, AutoModel
from vllm.model_executor.layers.fused_moe.layer import FusedMoE
from vllm.model_executor.layers.linear import LinearBase
from vllm.triton_utils import tl, triton
from vllm.v1.engine.core import EngineCoreProc
from vllm.v1.engine.utils import CoreEngineProcManager

FP8_BLOCK_QUANT_KWARGS = {
    "activation_scheme": "dynamic",
    "fmt": "e4m3",
    "quant_method": "fp8",
    "weight_block_size": [128, 128],
}


@dataclass(frozen=True)
class FP8Config:
    use_weight_pow2_scale: bool = False
    use_activation_pow2_scale: bool = False
    num_first_layers_in_bf16: int = 0
    num_last_layers_in_bf16: int = 0
    model_parallel_size: int = None


@dataclass()
class FP8State:
    # A cache of fp8 parameter names, we can check this cache to see if a
    # param name corresponds to a fp8 weight
    seen_params: set = field(default_factory=lambda: set())
    fp8_param_names: set = field(default_factory=lambda: set())
    vllm_patches: list = field(default_factory=lambda: [])


# Global FP8 config that can be accessed by patched vLLM functions
# initialized by 'init_fp8_cfg()'
global_fp8_config: FP8Config = None
# Global FP8 state that holds runtime fp8 objects
fp8_state: FP8State = FP8State()

fp8_patches_applied = False

original_run_engine_core = EngineCoreProc.run_engine_core
original_init = CoreEngineProcManager.__init__


def my_init(*args, **kwargs):
    kwargs["vllm_config"].nrl_fp8_cfg = global_fp8_config
    return original_init(*args, **kwargs)


def my_run_engine_core(*args, **kwargs):
    fp8_cfg = kwargs["vllm_config"].nrl_fp8_cfg
    del kwargs["vllm_config"].nrl_fp8_cfg
    monkey_patch_vllm_ray_executor(fp8_cfg)
    return original_run_engine_core(*args, **kwargs)


def monkey_patch_vllm_ray_executor(fp8_config):
    if fp8_config.model_parallel_size > 1:
        # we patch vllm's _run_workers so that before vllm initalizes the model on each rank, we execute
        # a ray remote that patches each worker with the required fp8 vllm patches
        from vllm.v1.executor.ray_distributed_executor import RayDistributedExecutor

        original_run_workers = RayDistributedExecutor._run_workers

        def patched_run_workers(self, *args, **kwargs):
            global fp8_patches_applied
            if not fp8_patches_applied:
                futures = [
                    worker.execute_method.remote(apply_fp8_patches, fp8_config)
                    for worker in self.workers
                ]
                [ray.get(future) for future in futures]
                fp8_patches_applied = True

            return original_run_workers(self, *args, **kwargs)

        RayDistributedExecutor._run_workers = patched_run_workers
    else:
        # for single gpu there is no ray, so just call the patches
        apply_fp8_patches(None, fp8_config)

        global fp8_patches_applied
        fp8_patches_applied = True


def apply_fp8_patches(self, fp8_config):
    global global_fp8_config, fp8_patches_applied
    assert not fp8_patches_applied

    global_fp8_config = fp8_config

    # This patch is used to support torch.compile with vllm parameter subclasses, such as
    # PerTensorScaleParameter. Because we need weight loaders to update fp8 weights each
    # refit, we patch fp8 parameters to have a reference to their weight loader. Eventually
    # with pytorch 2.8, parameter subclassing with torch.compile will be natively supported, in
    # which this patch can be removed.
    func1_path = "vllm.model_executor.layers.quantization.fp8.Fp8LinearMethod.process_weights_after_loading"
    patcher1 = patch(func1_path, process_weights_after_loading)
    fp8_state.vllm_patches.append(patcher1)
    func2_path = "vllm.model_executor.layers.quantization.fp8.Fp8MoEMethod.process_weights_after_loading"
    patcher2 = patch(func2_path, process_weights_after_loading_moe)
    fp8_state.vllm_patches.append(patcher2)
    # These patches add support for pow2, e8 dynamic activation scalings factors which are believed to have higher
    # SNR compared to plain fp32 scaling factors. This feature is still under active research.
    if global_fp8_config.use_activation_pow2_scale:
        func2_path = "vllm.model_executor.layers.quantization.utils.fp8_utils.per_token_group_quant_fp8"
        func3_path = "vllm.model_executor.layers.quantization.utils.fp8_utils._per_token_group_quant_fp8"
        func4_path = "vllm.model_executor.layers.quantization.utils.fp8_utils._per_token_group_quant_fp8_colmajor"
        patcher2 = patch(func2_path, per_token_group_quant_fp8)
        patcher3 = patch(func3_path, _per_token_group_quant_fp8)
        patcher4 = patch(func4_path, _per_token_group_quant_fp8_colmajor)
        fp8_state.vllm_patches.append(patcher2, patcher3, patcher4)

    for p in fp8_state.vllm_patches:
        p.start()

    fp8_patches_applied = True


def init_fp8(vllm_cfg, model_name, model_parallel_size):
    config = AutoConfig.from_pretrained(model_name)
    global global_fp8_config
    global_fp8_config = FP8Config(
        use_weight_pow2_scale=vllm_cfg.get("pow2_weight_scaling_factors", False),
        use_activation_pow2_scale=vllm_cfg.get(
            "pow2_activation_scaling_factors", False
        ),
        num_first_layers_in_bf16=vllm_cfg.get("num_first_layers_in_bf16", 0),
        num_last_layers_in_bf16=vllm_cfg.get("num_last_layers_in_bf16", 0),
        model_parallel_size=model_parallel_size,
    )

    if vllm_cfg.get("use_deep_gemm", False):
        os.environ["VLLM_USE_DEEP_GEMM"] = "1"

    if vllm_cfg["async_engine"]:
        # for async engine, vllm spawns a process for each DP, so we patch
        # vllm so that upon spawning the thread it applies our FP8 patches
        EngineCoreProc.run_engine_core = my_run_engine_core
        CoreEngineProcManager.__init__ = my_init
    else:
        # if not async, just directly monkey patch the ray executor
        monkey_patch_vllm_ray_executor(global_fp8_config)

    # create fp8 kwargs for vllm's LLM(...)
    num_first_layers_in_bf16 = vllm_cfg.get("num_first_layers_in_bf16", 0)
    num_last_layers_in_bf16 = vllm_cfg.get("num_last_layers_in_bf16", 0)
    fp8_block_quant_kwargs = dict(FP8_BLOCK_QUANT_KWARGS)

    if num_first_layers_in_bf16 > 0 or num_last_layers_in_bf16 > 0:
        with init_empty_weights():
            model = AutoModel.from_config(config)
        param_names = [name for name, _ in model.named_parameters()]

        bf16_params = []
        if num_first_layers_in_bf16 > 0:
            layers = [l for l in range(num_first_layers_in_bf16)]
            bf16_params.append(_get_params_in_layers(param_names, layers))

        if num_last_layers_in_bf16 > 0:
            layers = [
                l
                for l in range(
                    config.num_hidden_layers - num_last_layers_in_bf16,
                    config.num_hidden_layers,
                )
            ]
            bf16_params.append(_get_params_in_layers(param_names, layers))

        fp8_block_quant_kwargs["ignored_layers"] = bf16_params
    ignored_layer_kws = vllm_cfg.get("ignored_layer_kws", [])
    if len(ignored_layer_kws):
        with init_empty_weights():
            model = AutoModel.from_config(config)
        param_names = [
            f"model.{name}".removesuffix(".weight")
            for name, _ in model.named_parameters()
        ]
        ignored_layers = [
            n for n in param_names if any(p in n for p in ignored_layer_kws)
        ]
        if "ignored_layers" not in fp8_block_quant_kwargs:
            fp8_block_quant_kwargs["ignored_layers"] = ignored_layers
        else:
            fp8_block_quant_kwargs["ignored_layers"].extend(ignored_layers)
        print("ignored_layers", fp8_block_quant_kwargs["ignored_layers"])

    vllm_kwargs = {
        "quantization": "fp8",
        "hf_overrides": {"quantization_config": fp8_block_quant_kwargs},
    }
    return vllm_kwargs


def is_fp8_model(vllm_config):
    from vllm.model_executor.layers.quantization.fp8 import Fp8Config

    if hasattr(vllm_config, "quant_config") and isinstance(
        vllm_config.quant_config, Fp8Config
    ):
        assert vllm_config.quant_config.weight_block_size is not None, (
            "Only block scaling is currently supported in NeMo-RL!"
        )
        return True

    return False


def _get_params_in_layers(param_names, layers):
    layer_templates = []
    for i in layers:
        # Prefixes used by huggingface model transformer layers.
        # We'll use these to match against the parameter names to determine
        # which layer the parameter is in.
        layer_templates.extend(
            [
                f"transformer.h.{i}.",
                f"layers.{i}.",
                f"layer.{i}.",
            ]
        )
    prefixes = [p for p in layer_templates if any(p in n for n in param_names)]
    if len(prefixes) == 0:
        raise ValueError(f"Could not identify layers {layers} for model.")

    params = []
    for name in param_names:
        if (
            any(p in name for p in prefixes)
            and "bias" not in name
            and "layernorm" not in name
        ):
            # Convert the param name into vllm's module name
            # Vllm wraps the model with an extra 'model'
            params.append(f"model.{name}".removesuffix(".weight"))
    return params


def _get_module_from_param_name(model, name: str):
    # Split the name into parts (e.g., 'layers', '0', 'self_attn', 'q_proj', 'weight')
    # The module path is all but the last part (the parameter's own name)
    path_parts = name.split(".")
    module_path = path_parts[:-1]
    # Replace with the fused model name
    packed_modules_mapping = model.packed_modules_mapping
    reversed_mapping = {
        original_name: fused_name
        for fused_name, original_names_list in packed_modules_mapping.items()
        for original_name in original_names_list
    }
    if module_path[-1] in reversed_mapping.keys():
        module_path[-1] = reversed_mapping[module_path[-1]]

    current_module = model
    try:
        # Traverse the model hierarchy
        for part in module_path:
            if isinstance(current_module, FusedMoE):
                return current_module
            if isinstance(current_module, torch.nn.ModuleList):
                current_module = current_module[int(part)]
            else:
                current_module = getattr(current_module, part)
    except (AttributeError, IndexError, ValueError) as e:
        print(f"Warning: Could not find module for parameter '{name}'. Error: {e}")
    return current_module


def _is_fp8_weight(name, model):
    if name not in fp8_state.seen_params:
        fp8_state.seen_params.add(name)
        # Filter out bias params
        if name.endswith("weight"):
            module = _get_module_from_param_name(model, name)
            # We currently only quantize linear layers
            if (
                isinstance(module, LinearBase)
                and module.weight.dtype == torch.float8_e4m3fn
                or (
                    isinstance(module, FusedMoE)
                    and module.w13_weight.dtype == torch.float8_e4m3fn
                    and module.w2_weight.dtype == torch.float8_e4m3fn
                )
            ):
                fp8_state.fp8_param_names.add(name)
    return name in fp8_state.fp8_param_names


def load_weights(weights, model_runner):
    weights_quantized = []
    model = model_runner.model

    for k, v in weights:
        if not _is_fp8_weight(k, model):
            weights_quantized.append((k, v))
            continue
        # Cast the weight into fp8 and its scale factor
        param_lp, param_scale = cast_tensor_to_fp8_blockwise(
            v.to(torch.float),
            weight_block_size=FP8_BLOCK_QUANT_KWARGS["weight_block_size"],
        )
        param_scale = torch.squeeze(param_scale, dim=-1)
        weights_quantized.append([k, param_lp])
        weights_quantized.append([k + "_scale_inv", param_scale])
    # Finally load the weights into vllm
    model.load_weights(weights_quantized)


def cast_tensor_to_fp8_blockwise(
    data_hp,
    weight_block_size,
):
    assert len(data_hp.shape) == 2, "Only 2d input tensor is supported"

    block_size1 = weight_block_size[1]
    block_size0 = weight_block_size[0]
    shape_before_padding = data_hp.shape
    # pad data_hp to make its shape a multiple of weight_block_size with the last element of data_hp
    if data_hp.shape[1] % block_size1 != 0 or data_hp.shape[0] % block_size0 != 0:
        pad1 = (
            0
            if data_hp.shape[1] % block_size1 == 0
            else block_size1 - data_hp.shape[1] % block_size1
        )
        pad0 = (
            0
            if data_hp.shape[0] % block_size0 == 0
            else block_size0 - data_hp.shape[0] % block_size0
        )
        print(
            f"Padding data_hp from {data_hp.shape} to {(data_hp.shape[0] + pad0, data_hp.shape[1] + pad1)}"
        )
        data_hp = torch.nn.functional.pad(
            data_hp, (0, pad1, 0, pad0), mode="constant", value=data_hp[-1, -1]
        )

    # FP8
    max_dtype = torch.finfo(torch.float8_e4m3fn).max

    original_shape = data_hp.shape
    blk_m, blk_n = data_hp.shape[0] // block_size0, data_hp.shape[1] // block_size1

    assert block_size1 == block_size0
    data_hp = data_hp.reshape(blk_m, block_size0, blk_n, block_size1)

    # Permute to (BLK_M, BLK_N, BLOCK_SIZE_M, BLOCK_SIZE_N)
    data_hp = data_hp.permute(0, 2, 1, 3)
    # Flatten to (BLK_M, BLK_N, BLOCK_SIZE_M * BLOCK_SIZE_N)
    data_hp = data_hp.to(torch.float32).contiguous().flatten(start_dim=2)

    # Calculate max absolute value per block
    max_abs = torch.amax(torch.abs(data_hp), dim=-1, keepdim=True)
    # Calculate descale factor
    descale = max_abs / max_dtype

    global global_fp8_config
    if global_fp8_config.use_weight_pow2_scale:
        exponent = torch.ceil(torch.log2(descale))
        # Post process exponent to be in range of -127 to 127 and to be E8M0 biased
        exponent = torch.clamp(exponent, min=-127, max=127) + 127
        # Convert to uint8 container
        exponent = exponent.to(torch.uint8)
        # Calculate descale_fp to apply to data_hp
        scale_fp = torch.where(
            # If exponent is 0, descale_fp is 1.0 rather than 2^127
            exponent == 0,
            1.0,
            torch.exp2(127 - exponent.to(torch.float32)),
        )
        descale_fp = torch.reciprocal(scale_fp)
    else:
        scale_fp = max_dtype / max_abs
        scale_fp = torch.where(max_abs == 0, 1.0, scale_fp)
        # preserve the behavior for 0 amax case
        scale_fp = torch.where(max_abs == torch.inf, 1.0, scale_fp)

        descale_fp = torch.reciprocal(scale_fp)

    # Scale and saturate cast the data elements to max of target dtype
    data_lp = torch.clamp(data_hp * scale_fp, min=-1 * max_dtype, max=max_dtype)

    fp_data = data_lp.to(torch.float8_e4m3fn)

    # (BLK_M, BLK_N, BLOCK_SIZE_M * BLOCK_SIZE_N) to (M, N)
    fp_data = (
        fp_data.reshape(blk_m, blk_n, block_size0, block_size1)
        .permute(0, 2, 1, 3)
        .reshape(original_shape)
    )

    # remove the padding
    if data_hp.shape != shape_before_padding:
        fp_data = fp_data[: shape_before_padding[0], : shape_before_padding[1]]

    # Convert to target format, but still in original precision container
    return fp_data, descale_fp


def process_weights_after_loading(self, layer) -> None:
<<<<<<< HEAD
    """This function is used to process the weights after loading for a Linear layer.

    Compared to the original process_weights_after_loading in vllm, we just avoid creation of
    new torch.nn.Parameter objects, because that removes the weight_loader attribute which we need for refit.
    """
    from torch.nn import Parameter
=======
>>>>>>> 78e45b64
    from vllm.model_executor.layers.quantization.utils.fp8_utils import (
        maybe_post_process_fp8_weight_block,
        process_fp8_weight_block_strategy,
    )

    assert self.block_quant and self.quant_config.is_checkpoint_fp8_serialized
    assert self.quant_config.activation_scheme == "dynamic"

    weight_scale = layer.weight_scale_inv
    weight, weight_scale = process_fp8_weight_block_strategy(layer.weight, weight_scale)
    layer.weight.data = weight.data
    if hasattr(layer, "weight_scale"):
        # Not the first time to call this function, just need to update the data
        layer.weight_scale.data = weight_scale.data
    else:
        # The first time to call this function, create a new parameter and update the tp status
        layer.weight_scale = torch.nn.Parameter(weight_scale.data, requires_grad=False)
        layer.update_param_tp_status()

    maybe_post_process_fp8_weight_block(layer, self.cutlass_block_fp8_supported)


def process_weights_after_loading_moe(self, layer) -> None:
    """This function is used to process the weights after loading for a FusedMoE layer.

    Compared to the original process_weights_after_loading in vllm, we just avoid creation of
    new torch.nn.Parameter objects, because that removes the weight_loader attribute which we need for refit.
    """
    # Lazy import to avoid importing triton too early.
    from vllm.model_executor.layers.fused_moe.rocm_aiter_fused_moe import (
        is_rocm_aiter_moe_enabled,
    )
    from vllm.model_executor.layers.quantization.utils.flashinfer_utils import (
        swap_w13_to_w31,
    )
    from vllm.model_executor.layers.quantization.utils.fp8_utils import (
        expert_weight_is_col_major,
        requant_weight_ue8m0_inplace,
    )
    from vllm.utils.deep_gemm import (
        get_col_major_tma_aligned_tensor,
        is_deep_gemm_e8m0_used,
    )

    self.rocm_aiter_moe_enabled = is_rocm_aiter_moe_enabled()

    assert self.block_quant and self.quant_config.is_checkpoint_fp8_serialized
    assert self.quant_config.activation_scheme == "dynamic"

    if self.flashinfer_moe_backend is not None:
        layer.w13_weight.data = swap_w13_to_w31(layer.w13_weight.data)
        layer.w13_weight_scale_inv.data = swap_w13_to_w31(
            layer.w13_weight_scale_inv.data
        )

    # DeepGemm scales need to be transposed and aligned. We try to do
    # it ahead of time for performance reasons.
    if self.allow_deep_gemm and not is_deep_gemm_e8m0_used():
        if expert_weight_is_col_major(layer.w13_weight_scale_inv):
            layer.w13_weight_scale_inv = get_col_major_tma_aligned_tensor(
                layer.w13_weight_scale_inv
            )
        if expert_weight_is_col_major(layer.w2_weight_scale_inv):
            layer.w2_weight_scale_inv = get_col_major_tma_aligned_tensor(
                layer.w2_weight_scale_inv
            )

    if is_deep_gemm_e8m0_used():
        assert layer.weight_block_size is not None
        # Re-quantise the expert weights so their scales are UE8M0.
        block_sz = tuple(layer.weight_block_size)
        requant_weight_ue8m0_inplace(
            layer.w13_weight.data,
            layer.w13_weight_scale_inv.data,
            block_sz,
        )
        requant_weight_ue8m0_inplace(
            layer.w2_weight.data,
            layer.w2_weight_scale_inv.data,
            block_sz,
        )

        # Ensure column-major TMA alignment expected by DeepGEMM.
        if expert_weight_is_col_major(layer.w13_weight_scale_inv):
            layer.w13_weight_scale_inv = get_col_major_tma_aligned_tensor(
                layer.w13_weight_scale_inv
            )
        if expert_weight_is_col_major(layer.w2_weight_scale_inv):
            layer.w2_weight_scale_inv = get_col_major_tma_aligned_tensor(
                layer.w2_weight_scale_inv
            )


@triton.jit
def _per_token_group_quant_fp8(
    # Pointers to inputs and output
    y_ptr,
    y_q_ptr,
    y_s_ptr,
    group_size,
    # Num columns of y
    y_num_columns,
    y_row_stride,
    # Avoid to divide zero
    eps,
    # Information for float8
    fp8_min,
    fp8_max,
    # Meta-parameters
    BLOCK: tl.constexpr,
):
    groups_per_row = y_num_columns // group_size

    # Map the program id to the row of X and Y it should compute.
    g_id = tl.program_id(0)
    row = g_id // groups_per_row
    row_g_id = g_id % groups_per_row

    y_ptr += (row * y_row_stride) + (row_g_id * group_size)
    y_q_ptr += g_id * group_size
    y_s_ptr += g_id

    cols = tl.arange(0, BLOCK)  # N <= BLOCK
    mask = cols < group_size

    y = tl.load(y_ptr + cols, mask=mask, other=0.0).to(tl.float32)
    # Quant
    _absmax = tl.maximum(tl.max(tl.abs(y)), eps)

    # pow2_scale
    inv_scale = fp8_max / _absmax
    exponent = tl.floor(tl.log2(inv_scale))
    # exponent is an integer
    exponent = tl.minimum(exponent, 126.0)

    # after rounding to exponent, round back to floating
    inv_scale_pow2 = tl.exp2(exponent)

    is_nan = inv_scale_pow2 != inv_scale_pow2
    is_inf = (inv_scale_pow2 == 1.0 / 0.0) | (inv_scale_pow2 == -1.0 / 0.0)

    # If the value is NaN or infinity, default it to 1.0,
    # otherwise keep its original value.
    inv_scale_pow2 = tl.where(is_nan | is_inf, 1.0, inv_scale_pow2)
    # finally uninverse
    y_s = 1.0 / inv_scale_pow2

    y_q = tl.clamp(y / y_s, fp8_min, fp8_max).to(y_q_ptr.dtype.element_ty)

    tl.store(y_q_ptr + cols, y_q, mask=mask)
    tl.store(y_s_ptr, y_s)


@triton.jit
def _per_token_group_quant_fp8_colmajor(
    # Pointers to inputs and output
    y_ptr,
    y_q_ptr,
    y_s_ptr,
    group_size,
    # Num columns of y
    y_num_columns,
    y_row_stride,
    # Stride from one column to the next of y_s
    y_s_col_stride,
    # Avoid to divide zero
    eps,
    # Information for float8
    fp8_min,
    fp8_max,
    # Meta-parameters
    BLOCK: tl.constexpr,
):
    groups_per_row = y_num_columns // group_size

    # Map the program id to the row of X and Y it should compute.
    g_id = tl.program_id(0)
    row = g_id // groups_per_row
    row_g_id = g_id % groups_per_row

    y_ptr += (row * y_row_stride) + (row_g_id * group_size)
    y_q_ptr += g_id * group_size

    # Convert g_id the flattened block coordinate to 2D so we can index
    # into the output y_scales matrix
    blocks_per_row = y_num_columns // group_size
    scale_col = g_id % blocks_per_row
    scale_row = g_id // blocks_per_row
    y_s_ptr += scale_col * y_s_col_stride + scale_row

    cols = tl.arange(0, BLOCK)  # group_size <= BLOCK
    mask = cols < group_size

    y = tl.load(y_ptr + cols, mask=mask, other=0.0).to(tl.float32)
    _absmax = tl.maximum(tl.max(tl.abs(y)), eps)

    # Quant pow2_scale:
    inv_scale = fp8_max / _absmax
    # calculate the nearest pow2 integer
    exponent = tl.floor(tl.log2(inv_scale))
    exponent = tl.minimum(exponent, 126.0)
    # round inv_scale to the nearest pow2 with the exp we just calculated
    inv_scale_pow2 = tl.exp2(exponent)
    # If the value is NaN or infinity, default it to 1.0,
    # otherwise keep its original value.
    is_nan = inv_scale_pow2 != inv_scale_pow2
    is_inf = (inv_scale_pow2 == float("inf")) | (inv_scale_pow2 == float("-inf"))
    inv_scale_pow2 = tl.where(is_nan | is_inf, 1.0, inv_scale_pow2)
    # finally uninverse
    y_s = 1.0 / inv_scale_pow2

    y_q = tl.clamp(y / y_s, fp8_min, fp8_max).to(y_q_ptr.dtype.element_ty)

    tl.store(y_q_ptr + cols, y_q, mask=mask)
    tl.store(y_s_ptr, y_s)


def per_token_group_quant_fp8(
    *args,
    **kwargs,
) -> tuple[torch.Tensor, torch.Tensor]:
    assert global_fp8_config.use_activation_pow2_scale
    from vllm.model_executor.layers.quantization.utils.fp8_utils import (
        per_token_group_quant_fp8 as vllm_per_token_group_quant_fp8,
    )

    return vllm_per_token_group_quant_fp8(*args, **kwargs)<|MERGE_RESOLUTION|>--- conflicted
+++ resolved
@@ -419,15 +419,11 @@
 
 
 def process_weights_after_loading(self, layer) -> None:
-<<<<<<< HEAD
     """This function is used to process the weights after loading for a Linear layer.
 
     Compared to the original process_weights_after_loading in vllm, we just avoid creation of
     new torch.nn.Parameter objects, because that removes the weight_loader attribute which we need for refit.
     """
-    from torch.nn import Parameter
-=======
->>>>>>> 78e45b64
     from vllm.model_executor.layers.quantization.utils.fp8_utils import (
         maybe_post_process_fp8_weight_block,
         process_fp8_weight_block_strategy,
